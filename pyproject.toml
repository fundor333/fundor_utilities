[project]
name = "fundor_utilities"
<<<<<<< HEAD
version = "3.0.0"
=======
version = "2.1.1"
>>>>>>> f65b03fe
description = ""
authors = [{ name = "Fundor333", email = "github@fundor333.com" }]
keywords = ["django", "utilities"]
license = { text = "CC BY-NC-SA 4.0" }
readme = "README.md"
requires-python = ">=3.10,<4.0"
dependencies = [
    "django (>=5.1.7,<6.0.0)",
    "openpyxl (>=3.1.5,<4.0.0)",
    "django-csv-export (>=0.0.3,<0.0.4)",
    "djangorestframework (>=3.16.0,<4.0.0)",
    "markdown (>=3.7,<4.0)",
]
classifiers = [
    'Development Status :: 5 - Production/Stable',
    'Environment :: Web Environment',
    'Framework :: Django',
    'Framework :: Django :: 3.0',
    'Intended Audience :: Developers',
    'Operating System :: OS Independent',
    'Programming Language :: Python',
    'Programming Language :: Python :: 3',
    'Programming Language :: Python :: 3.8',
    'Programming Language :: Python :: 3.9',
    'Programming Language :: Python :: 3.10',
    'Programming Language :: Python :: 3 :: Only',
    'Topic :: Internet :: WWW/HTTP',
]

[project.urls]
homepage = "https://github.com/fundor333/fundor_utilities"
repository = "https://github.com/fundor333/fundor_utilities"

<<<<<<< HEAD
classifiers = [
    'Development Status :: 5 - Production/Stable',
    'Environment :: Web Environment',
    'Framework :: Django',
    'Framework :: Django :: 5.0',
    'Intended Audience :: Developers',
    'Operating System :: OS Independent',
    'Programming Language :: Python',
    'Programming Language :: Python :: 3',
    'Programming Language :: Python :: 3.12',
    'Programming Language :: Python :: 3 :: Only',
    'Topic :: Internet :: WWW/HTTP',
]

[tool.poetry.dependencies]
python = ">=3.10,<4.0"
django = ">=5.1, <6.0"
openpyxl = "*"
django-csv-export = "*"
djangorestframework = "*"

[tool.poetry.dev-dependencies]
pytest = "*"
mkdocs = "*"
mkdocs-material = "*"
Pillow = "*"
CairoSVG = "*"
mike = "*"
pymdown-extensions = "*"
diagrams = "*"
mkdocs-material-extensions = "*"

=======
>>>>>>> f65b03fe
[build-system]
requires = ["poetry-core>=2.0.0,<3.0.0"]
build-backend = "poetry.core.masonry.api"


[tool.black]
line-length = 120
include = '\.pyi?$'
exclude = '''
/(
    \.git
  | \.hg
  | \.mypy_cache
  | \.tox
  | \.venv
  | _build
  | buck-out
  | build
  | dist
)/
'''


[tool.skjold]
sources = ["pyup", "gemnasium"] # Sources to check against.
report_only = true              # Report only, always exit with zero.
cache_dir = '.skylt_cache'      # Cache location (default: `~/.skjold/cache`).
cache_expires = 86400           # Cache max. age.
verbose = true                  # Be verbose.

[tool.pytest.ini_options]
minversion = "6.0"
addopts = "-ra -q"
<<<<<<< HEAD
testpaths = ["tests"]
=======
testpaths = ["tests"]

[tool.poetry.group.dev.dependencies]
pytest = "^7.0.0"
mkdocs = "^1.3.1"
mkdocs-material = "^8.4.1"
CairoSVG = "^2.5.2"
mike = "^1.1.2"
pymdown-extensions = "^9.5"
diagrams = "^0.21.1"
mkdocs-material-extensions = "^1.0.3"

[tool.flake8]
exclude = [
    ".venv",
    "fundor_utilities/templatetags/fundor_tags.py",
    ",*migrations*",
]
extend-ignore = """
        W503,
        E203,
        E701,
        E501,
        W503,
        F403,
        C901,
        B907
    """
max-complexity = 18
select = ["B", "C", "E", "F", "T4", "W", "B9"]
max-line-length = 120
>>>>>>> f65b03fe
<|MERGE_RESOLUTION|>--- conflicted
+++ resolved
@@ -1,10 +1,6 @@
 [project]
 name = "fundor_utilities"
-<<<<<<< HEAD
-version = "3.0.0"
-=======
-version = "2.1.1"
->>>>>>> f65b03fe
+version = "3.1.1"
 description = ""
 authors = [{ name = "Fundor333", email = "github@fundor333.com" }]
 keywords = ["django", "utilities"]
@@ -38,41 +34,6 @@
 homepage = "https://github.com/fundor333/fundor_utilities"
 repository = "https://github.com/fundor333/fundor_utilities"
 
-<<<<<<< HEAD
-classifiers = [
-    'Development Status :: 5 - Production/Stable',
-    'Environment :: Web Environment',
-    'Framework :: Django',
-    'Framework :: Django :: 5.0',
-    'Intended Audience :: Developers',
-    'Operating System :: OS Independent',
-    'Programming Language :: Python',
-    'Programming Language :: Python :: 3',
-    'Programming Language :: Python :: 3.12',
-    'Programming Language :: Python :: 3 :: Only',
-    'Topic :: Internet :: WWW/HTTP',
-]
-
-[tool.poetry.dependencies]
-python = ">=3.10,<4.0"
-django = ">=5.1, <6.0"
-openpyxl = "*"
-django-csv-export = "*"
-djangorestframework = "*"
-
-[tool.poetry.dev-dependencies]
-pytest = "*"
-mkdocs = "*"
-mkdocs-material = "*"
-Pillow = "*"
-CairoSVG = "*"
-mike = "*"
-pymdown-extensions = "*"
-diagrams = "*"
-mkdocs-material-extensions = "*"
-
-=======
->>>>>>> f65b03fe
 [build-system]
 requires = ["poetry-core>=2.0.0,<3.0.0"]
 build-backend = "poetry.core.masonry.api"
@@ -106,9 +67,6 @@
 [tool.pytest.ini_options]
 minversion = "6.0"
 addopts = "-ra -q"
-<<<<<<< HEAD
-testpaths = ["tests"]
-=======
 testpaths = ["tests"]
 
 [tool.poetry.group.dev.dependencies]
@@ -139,5 +97,4 @@
     """
 max-complexity = 18
 select = ["B", "C", "E", "F", "T4", "W", "B9"]
-max-line-length = 120
->>>>>>> f65b03fe
+max-line-length = 120